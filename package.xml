<?xml version="1.0"?>
<package format="2">
  <name>teb_local_planner</name>
<<<<<<< HEAD
  <version>0.6.14</version>
=======
  <version>0.8.4</version>
>>>>>>> e38e88e2
  <description>
    The teb_local_planner package implements a plugin
    to the base_local_planner of the 2D navigation stack.
    The underlying method called Timed Elastic Band locally optimizes
    the robot's trajectory with respect to trajectory execution time,
    separation from obstacles and compliance with kinodynamic constraints at runtime.	
  </description>


  <maintainer email="christoph.roesmann@tu-dortmund.de">Christoph Rösmann</maintainer>

  <license>BSD</license>

  <url type="website">http://wiki.ros.org/teb_local_planner</url>

  <author email="christoph.roesmann@tu-dortmund.de">Christoph Rösmann</author>

  <buildtool_depend>catkin</buildtool_depend>

  <build_depend>cmake_modules</build_depend>
  <build_depend>message_generation</build_depend>
  <build_depend>tf2_eigen</build_depend>
  <build_depend>tf2_geometry_msgs</build_depend>
  
  <build_export_depend>message_runtime</build_export_depend>
  <exec_depend>message_runtime</exec_depend>
  
  <depend>base_local_planner</depend>
  <depend>costmap_2d</depend>
  <depend>costmap_converter</depend>

  <depend>dynamic_reconfigure</depend>
  <depend>geometry_msgs</depend>
  <depend>interactive_markers</depend>
  <depend>libg2o</depend>
  <depend>nav_core</depend>
  <depend>nav_msgs</depend>
  <depend>mbf_costmap_core</depend>
  <depend>mbf_msgs</depend>
  <depend>pluginlib</depend>
  <depend>roscpp</depend>
  <depend>std_msgs</depend>
  <depend>tf2</depend>
  <depend>tf2_ros</depend>
  <depend>visualization_msgs</depend>

  <export>
    <nav_core plugin="${prefix}/teb_local_planner_plugin.xml"/>
    <mbf_costmap_core plugin="${prefix}/teb_local_planner_plugin.xml"/>
  </export>
</package><|MERGE_RESOLUTION|>--- conflicted
+++ resolved
@@ -1,11 +1,8 @@
 <?xml version="1.0"?>
 <package format="2">
   <name>teb_local_planner</name>
-<<<<<<< HEAD
-  <version>0.6.14</version>
-=======
   <version>0.8.4</version>
->>>>>>> e38e88e2
+
   <description>
     The teb_local_planner package implements a plugin
     to the base_local_planner of the 2D navigation stack.
